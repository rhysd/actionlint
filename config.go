--- conflicted
+++ resolved
@@ -64,14 +64,11 @@
 	// listed here as undefined config variables.
 	// https://docs.github.com/en/actions/learn-github-actions/variables
 	ConfigVariables []string `yaml:"config-variables"`
-<<<<<<< HEAD
-	// Requires action and docker versions to use a commit hash instead of version/branch.
-	RequireCommitHash bool `yaml:"require-commit-hash"`
-=======
 	// Paths is a "paths" mapping in the configuration file. The keys are glob patterns to match file paths.
 	// And the values are corresponding configurations applied to the file paths.
 	Paths map[string]PathConfig `yaml:"paths"`
->>>>>>> 4e7a3308
+	// Requires action and docker versions to use a commit hash instead of version/branch.
+	RequireCommitHash bool `yaml:"require-commit-hash"`
 }
 
 // PathConfigs returns a list of all PathConfig values matching to the given file path. The path must
