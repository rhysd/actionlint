--- conflicted
+++ resolved
@@ -9,10 +9,6 @@
 	"discussions":         {},
 	"id-token":            {},
 	"issues":              {},
-<<<<<<< HEAD
-	"discussions":         {},
-=======
->>>>>>> bdb47a59
 	"models":              {},
 	"packages":            {},
 	"pages":               {},
